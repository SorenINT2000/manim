#version 330

uniform float frame_scale;
uniform float is_fixed_in_frame;

in vec3 point;
in vec4 stroke_rgba;
in float stroke_width;
in vec3 joint_normal;
in vec4 joint_product;

// Bezier control point
out vec3 verts;

out vec4 v_joint_product;
out float v_stroke_width;
out vec4 v_color;

const float STROKE_WIDTH_CONVERSION = 0.01;

void main(){
    verts = point;
<<<<<<< HEAD
    v_stroke_width = STROKE_WIDTH_CONVERSION * stroke_width;
    v_stroke_width *= mix(frame_scale, 1, is_fixed_in_frame);
=======
    v_stroke_width = STROKE_WIDTH_CONVERSION * stroke_width * mix(frame_scale, 1, is_fixed_in_frame);
>>>>>>> 78ddfe29
    v_joint_product = joint_product;
    v_color = stroke_rgba;
}<|MERGE_RESOLUTION|>--- conflicted
+++ resolved
@@ -20,12 +20,7 @@
 
 void main(){
     verts = point;
-<<<<<<< HEAD
-    v_stroke_width = STROKE_WIDTH_CONVERSION * stroke_width;
-    v_stroke_width *= mix(frame_scale, 1, is_fixed_in_frame);
-=======
     v_stroke_width = STROKE_WIDTH_CONVERSION * stroke_width * mix(frame_scale, 1, is_fixed_in_frame);
->>>>>>> 78ddfe29
     v_joint_product = joint_product;
     v_color = stroke_rgba;
 }