--- conflicted
+++ resolved
@@ -13,11 +13,7 @@
     S = TypeVar("S")
 
 
-<<<<<<< HEAD
-def remove_list_redundancies(lst: Iterable[T]) -> list[T]:
-=======
-def remove_list_redundancies(l: Sequence[T]) -> list[T]:
->>>>>>> cd240f2a
+def remove_list_redundancies(lst: Sequence[T]) -> list[T]:
     """
     Used instead of list(set(l)) to maintain order
     Keeps the last occurrence of each element
@@ -116,7 +112,7 @@
 
 
 def make_even(
-    iterable_1: Sequence[T], 
+    iterable_1: Sequence[T],
     iterable_2: Sequence[S]
 ) -> tuple[list[T], list[S]]:
     len1 = len(iterable_1)
